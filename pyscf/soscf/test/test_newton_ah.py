--- conflicted
+++ resolved
@@ -338,8 +338,7 @@
         self.assertAlmostEqual(mf.e_tot, -914.539361470649, 9)
 
     def test_rohf_so3(self):
-<<<<<<< HEAD
-        mol = gto.M(atom='C', basis='ccpvdz', spin=4, symmetry=True, verbose=5)
+        mol = gto.M(atom='C', basis='ccpvdz', spin=4, symmetry=True)
         mf = mol.RHF().newton()
         mf.irrep_nelec = {
             's+0': (2,1),
@@ -351,7 +350,7 @@
         mf.run()
         self.assertTrue(mf.converged)
         self.assertAlmostEqual(mf.e_tot, -37.590682604205696, 9)
-=======
+
         mol = gto.Mole()
         mol.atom = 'N 0 0 0'
         mol.spin=3
@@ -361,7 +360,6 @@
         mf = mol.ROHF().newton().run()
         mf.irrep_nelec = {'s+0': 4}
         self.assertAlmostEqual(mf.e_tot, -54.3973578450836, 9)
->>>>>>> f123af3a
 
 
 if __name__ == "__main__":
