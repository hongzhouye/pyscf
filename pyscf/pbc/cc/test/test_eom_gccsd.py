from pyscf.pbc.tools.pbc import super_cell
from pyscf.pbc import gto, scf, cc

<<<<<<< HEAD
cell = gto.Cell()
cell.atom = '''
He 0.000000000000   0.000000000000   0.000000000000
He 1.685068664391   1.685068664391   1.685068664391
'''
cell.basis = [[0, (1., 1.)], [0, (.5, 1.)]]
cell.a = '''
0.000000000, 3.370137329, 3.370137329
3.370137329, 0.000000000, 3.370137329
3.370137329, 3.370137329, 0.000000000'''
cell.unit = 'B'
#cell.verbose = 7
#cell.output = '/dev/null'
cell.build()
nmp = [1,1,2]
thresh = 1e-8


=======
def skip():
    cell = gto.Cell()
    cell.atom='''
    He 0.000000000000   0.000000000000   0.000000000000
    He 1.685068664391   1.685068664391   1.685068664391
    '''
    cell.basis = { 'He': [[0, (0.8, 1.0)],
                            [1, (1.0, 1.0)]]}
    cell.pseudo = 'gth-pade'
    cell.a = '''
    0.000000000, 3.370137329, 3.370137329
    3.370137329, 0.000000000, 3.370137329
    3.370137329, 3.370137329, 0.000000000'''
    cell.unit = 'B'
    cell.verbose = 5
    cell.build()

    nmp = [1,1,2]
>>>>>>> c71224ae

# treating 1*1*1 supercell at gamma point
    supcell = super_cell(cell,nmp)
    gmf  = scf.GHF(supcell,exxdiv=None)
    ehf  = gmf.kernel()
    gcc  = cc.GCCSD(gmf)
    gcc.conv_tol=1e-12
    gcc.conv_tol_normt=1e-10
    gcc.max_cycle=250
    ecc, t1, t2 = gcc.kernel()
    print('GHF energy (supercell) %.7f \n' % (float(ehf)/2.))
    print('GCCSD correlation energy (supercell) %.7f \n' % (float(ecc)/2.))

# Running HF and CCSD with 1x1x2 Monkhorst-Pack k-point mesh
    kmf = scf.KGHF(cell, kpts=cell.make_kpts(nmp), exxdiv=None)
    ehf2 = kmf.kernel()

<<<<<<< HEAD
mycc = cc.KGCCSD(kmf)
mycc.conv_tol = 1e-12
mycc.conv_tol_normt = 1e-10
mycc.max_cycle=250
ecc2, t1, t2 = mycc.kernel()

ecc = -0.1050564838834864

print ecc/2 - ecc2
=======
    mycc = cc.KGCCSD(kmf)
    mycc.conv_tol = 1e-12
    mycc.conv_tol_normt = 1e-10
    mycc.max_cycle=250
    ecc2, t1, t2 = mycc.kernel()
    print('GHF energy %.7f \n' % (float(ehf2)))
    print('GCCSD correlation energy  %.7f \n' % (float(ecc2)))

    print ehf/2 - ehf2
    print ecc/2 - ecc2
>>>>>>> c71224ae

    quit()

    eom = EOMIP(mycc)
    e, v = eom.ipccsd(nroots=2, kptlist=[0])

    eom = EOMEA(mycc)
    eom.max_cycle = 100
    e, v = eom.eaccsd(nroots=2, koopmans=True, kptlist=[0])<|MERGE_RESOLUTION|>--- conflicted
+++ resolved
@@ -1,26 +1,6 @@
 from pyscf.pbc.tools.pbc import super_cell
 from pyscf.pbc import gto, scf, cc
 
-<<<<<<< HEAD
-cell = gto.Cell()
-cell.atom = '''
-He 0.000000000000   0.000000000000   0.000000000000
-He 1.685068664391   1.685068664391   1.685068664391
-'''
-cell.basis = [[0, (1., 1.)], [0, (.5, 1.)]]
-cell.a = '''
-0.000000000, 3.370137329, 3.370137329
-3.370137329, 0.000000000, 3.370137329
-3.370137329, 3.370137329, 0.000000000'''
-cell.unit = 'B'
-#cell.verbose = 7
-#cell.output = '/dev/null'
-cell.build()
-nmp = [1,1,2]
-thresh = 1e-8
-
-
-=======
 def skip():
     cell = gto.Cell()
     cell.atom='''
@@ -39,8 +19,6 @@
     cell.build()
 
     nmp = [1,1,2]
->>>>>>> c71224ae
-
 # treating 1*1*1 supercell at gamma point
     supcell = super_cell(cell,nmp)
     gmf  = scf.GHF(supcell,exxdiv=None)
@@ -57,17 +35,6 @@
     kmf = scf.KGHF(cell, kpts=cell.make_kpts(nmp), exxdiv=None)
     ehf2 = kmf.kernel()
 
-<<<<<<< HEAD
-mycc = cc.KGCCSD(kmf)
-mycc.conv_tol = 1e-12
-mycc.conv_tol_normt = 1e-10
-mycc.max_cycle=250
-ecc2, t1, t2 = mycc.kernel()
-
-ecc = -0.1050564838834864
-
-print ecc/2 - ecc2
-=======
     mycc = cc.KGCCSD(kmf)
     mycc.conv_tol = 1e-12
     mycc.conv_tol_normt = 1e-10
@@ -78,8 +45,7 @@
 
     print ehf/2 - ehf2
     print ecc/2 - ecc2
->>>>>>> c71224ae
-
+    
     quit()
 
     eom = EOMIP(mycc)
